#!/usr/bin/env python

# Copyright (c) 2018-2020 Intel Corporation
#
# This work is licensed under the terms of the MIT license.
# For a copy, see <https://opensource.org/licenses/MIT>.

"""
Scenarios in which another (opposite) vehicle 'illegally' takes
priority, e.g. by running a red traffic light.
"""

from __future__ import print_function

import py_trees
import carla

from srunner.scenariomanager.carla_data_provider import CarlaDataProvider
from srunner.scenariomanager.scenarioatomics.atomic_behaviors import (ActorTransformSetter,
                                                                      ActorDestroy,
                                                                      TrafficLightFreezer,
                                                                      ConstantVelocityAgentBehavior)
from srunner.scenariomanager.scenarioatomics.atomic_criteria import CollisionTest
from srunner.scenariomanager.scenarioatomics.atomic_trigger_conditions import (InTriggerDistanceToLocation,
                                                                               InTimeToArrivalToLocation,
                                                                               WaitEndIntersection)
from srunner.scenarios.basic_scenario import BasicScenario
from srunner.tools.scenario_helper import (get_geometric_linear_intersection,
                                           generate_target_waypoint,
                                           get_junction_topology,
                                           filter_junction_wp_direction,
                                           get_closest_traffic_light)

from srunner.tools.background_manager import ClearJunction, RemoveJunctionEntry


class OppositeVehicleRunningRedLight(BasicScenario):
    """
    This class holds everything required for a scenario in which another vehicle runs a red light
    in front of the ego, forcing it to react. This vehicles are 'special' ones such as police cars,
    ambulances or firetrucks.
    """

    def __init__(self, world, ego_vehicles, config, randomize=False, debug_mode=False, criteria_enable=True,
                 timeout=180):
        """
        Setup all relevant parameters and create scenario
        and instantiate scenario manager
        """
        self._world = world
        self._map = CarlaDataProvider.get_map()
        self._source_dist = 30
        self._sink_dist = 20

        if 'direction' in config.other_parameters:
            self._direction = config.other_parameters['direction']['value']
        else:
            self._direction = "right"

        if 'adversary_speed' in config.other_parameters:
            self._adversary_speed = float(config.other_parameters['flow_speed']['value'])
        else:
            self._adversary_speed = 70 / 3.6 # m/s

        self.timeout = timeout

        self._sync_time = 2.2  # Time the agent has to react to avoid the collision [s]
        self._min_trigger_dist = 9.0  # Min distance to the collision location that triggers the adversary [m]
        self._speed_duration_ratio = 2.0
        self._speed_distance_ratio = 1.5

<<<<<<< HEAD
        super().__init__("OppositeVehicleRunningRedLight",
                         ego_vehicles,
                         config,
                         world,
                         debug_mode,
                         criteria_enable=criteria_enable)
=======
        self._lights = carla.VehicleLightState.Special1 | carla.VehicleLightState.Special2

        # Get the CDP seed or at routes, all copies of the scenario will have the same configuration
        self._rng = CarlaDataProvider.get_random_seed()

        super(OppositeVehicleRunningRedLight, self).__init__("OppositeVehicleRunningRedLight",
                                                             ego_vehicles,
                                                             config,
                                                             world,
                                                             debug_mode,
                                                             criteria_enable=criteria_enable)
>>>>>>> 26f6f7c0

    def _initialize_actors(self, config):
        """
        Custom initialization
        """
        ego_location = config.trigger_points[0].location
        self._ego_wp = CarlaDataProvider.get_map().get_waypoint(ego_location)

        # Get the junction
        starting_wp = self._ego_wp
        ego_junction_dist = 0
        while not starting_wp.is_junction:
            starting_wps = starting_wp.next(1.0)
            if len(starting_wps) == 0:
                raise ValueError("Failed to find junction as a waypoint with no next was detected")
            starting_wp = starting_wps[0]
            ego_junction_dist += 1
        junction = starting_wp.get_junction()

        # Get the opposite entry lane wp
        entry_wps, _ = get_junction_topology(junction)
        source_entry_wps = filter_junction_wp_direction(starting_wp, entry_wps, self._direction)
        if not source_entry_wps:
            raise ValueError("Couldn't find a lane for the given direction")

        # Get the source transform
        spawn_wp = source_entry_wps[0]
        source_junction_dist = 0
        while source_junction_dist < self._source_dist:
            spawn_wps = spawn_wp.previous(1.0)
            if len(spawn_wps) == 0:
                raise ValueError("Failed to find a source location as a waypoint with no previous was detected")
            if spawn_wps[0].is_junction:
                break
            spawn_wp = spawn_wps[0]
            source_junction_dist += 1
        self._spawn_wp = spawn_wp

        source_transform = spawn_wp.transform
        self._spawn_location = carla.Transform(
            source_transform.location + carla.Location(z=0.1),
            source_transform.rotation
        )

        # Spawn the actor and move it below ground
        opposite_actor = CarlaDataProvider.request_new_actor(
            'vehicle.*', self._spawn_location, attribute_filter={'special_type': 'emergency'})
        if not opposite_actor:
            raise Exception("Couldn't spawn the actor")
        lights = opposite_actor.get_light_state()
        lights |= self._lights
        opposite_actor.set_light_state(carla.VehicleLightState(lights))
        self.other_actors.append(opposite_actor)

        opposite_transform = carla.Transform(
            source_transform.location - carla.Location(z=500),
            source_transform.rotation
        )
        opposite_actor.set_transform(opposite_transform)
        opposite_actor.set_simulate_physics(enabled=False)

        # Get the sink location
        sink_exit_wp = generate_target_waypoint(self._map.get_waypoint(source_transform.location), 0)
        sink_wps = sink_exit_wp.next(self._sink_dist)
        if len(sink_wps) == 0:
            raise ValueError("Failed to find a sink location as a waypoint with no next was detected")
        self._sink_wp = sink_wps[0]

        # get the collision location
        self._collision_location = get_geometric_linear_intersection(
            starting_wp.transform.location, source_entry_wps[0].transform.location, True)
        if not self._collision_location:
            raise ValueError("Couldn't find an intersection point")

        # Get the z component
        collision_wp = self._map.get_waypoint(self._collision_location)
        self._collision_location.z = collision_wp.transform.location.z

        self._get_traffic_lights(junction, ego_junction_dist, source_junction_dist)

    def _get_traffic_lights(self, junction, ego_dist, source_dist):
        """Get the traffic light of the junction, mapping their states"""
        tls = self._world.get_traffic_lights_in_junction(junction.id)
        if not tls:
            raise ValueError("No traffic lights found, use the NonSignalized version instead")

        ego_landmark = self._ego_wp.get_landmarks_of_type(ego_dist + 2, "1000001")[0]
        ego_tl = self._world.get_traffic_light(ego_landmark)
        source_landmark = self._spawn_wp.get_landmarks_of_type(source_dist + 2, "1000001")[0]
        source_tl = self._world.get_traffic_light(source_landmark)
        self._tl_dict = {}
        for tl in tls:
            if tl.id in (ego_tl.id, source_tl.id):
                self._tl_dict[tl] = carla.TrafficLightState.Green
            else:
                self._tl_dict[tl] = carla.TrafficLightState.Red

    def _create_behavior(self):
        """
        Hero vehicle is entering a junction in an urban area, at a signalized intersection,
        while another actor runs a red lift, forcing the ego to break.
        """
        sequence = py_trees.composites.Sequence(name="OppositeVehicleTakingPriority")

        # Wait until ego is close to the adversary
        trigger_adversary = py_trees.composites.Parallel(
            policy=py_trees.common.ParallelPolicy.SUCCESS_ON_ONE, name="TriggerAdversaryStart")
        trigger_adversary.add_child(InTimeToArrivalToLocation(
            self.ego_vehicles[0], self._sync_time, self._collision_location))
        trigger_adversary.add_child(InTriggerDistanceToLocation(
            self.ego_vehicles[0], self._collision_location, self._min_trigger_dist))

        sequence.add_child(trigger_adversary)
        sequence.add_child(ConstantVelocityAgentBehavior(
            self.other_actors[0], target_location=self._sink_wp.transform.location,
            target_speed=self._adversary_speed, opt_dict={'ignore_vehicles': True, 'ignore_traffic_lights': True}, name="AdversaryCrossing"))

        main_behavior = py_trees.composites.Parallel(policy=py_trees.common.ParallelPolicy.SUCCESS_ON_ONE)
        main_behavior.add_child(TrafficLightFreezer(self._tl_dict))
        main_behavior.add_child(sequence)

        root = py_trees.composites.Sequence()
        if self.route_mode:
            root.add_child(ClearJunction())
            root.add_child(RemoveJunctionEntry(self._spawn_wp, True))

        root.add_child(ActorTransformSetter(self.other_actors[0], self._spawn_location))
        root.add_child(main_behavior)
        root.add_child(ActorDestroy(self.other_actors[0]))
        root.add_child(WaitEndIntersection(self.ego_vehicles[0]))

        return root

    def _create_test_criteria(self):
        """
        A list of all test criteria will be created that is later used
        in parallel behavior tree.
        """
        if self.route_mode:
            return []
        return [CollisionTest(self.ego_vehicles[0])]

    def __del__(self):
        """
        Remove all actors and traffic lights upon deletion
        """
        self.remove_all_actors()


class OppositeVehicleTakingPriority(BasicScenario):
    """
    This class holds everything required for a scenario in which another vehicle takes
    priority at an intersection, forcing the ego to break.
    This vehicles are 'special' ones such as police cars, ambulances or firetrucks.
    """

    def __init__(self, world, ego_vehicles, config, randomize=False, debug_mode=False, criteria_enable=True,
                 timeout=180):
        """
        Setup all relevant parameters and create scenario
        and instantiate scenario manager
        """
        self._world = world
        self._map = CarlaDataProvider.get_map()
        self._source_dist = 30
        self._sink_dist = 20

        if 'direction' in config.other_parameters:
            self._direction = config.other_parameters['direction']['value']
        else:
            self._direction = "right"

        if 'adversary_speed' in config.other_parameters:
            self._adversary_speed = float(config.other_parameters['flow_speed']['value'])
        else:
            self._adversary_speed = 70 / 3.6 # m/s

        self._opposite_bp_wildcards = ['*firetruck*', '*ambulance*', '*police*']  # Wildcard patterns of the blueprints
        self.timeout = timeout

        self._sync_time = 2.2  # Time the agent has to react to avoid the collision [s]
        self._min_trigger_dist = 9.0  # Min distance to the collision location that triggers the adversary [m]
        self._speed_duration_ratio = 2.0
        self._speed_distance_ratio = 1.5

        # Get the CDP seed or at routes, all copies of the scenario will have the same configuration
        self._rng = CarlaDataProvider.get_random_seed()

        super().__init__("OppositeVehicleTakingPriority",
                         ego_vehicles,
                         config,
                         world,
                         debug_mode,
                         criteria_enable=criteria_enable)

    def _initialize_actors(self, config):
        """
        Custom initialization
        """
        ego_location = config.trigger_points[0].location
        self._ego_wp = CarlaDataProvider.get_map().get_waypoint(ego_location)

        # Get the junction
        starting_wp = self._ego_wp
        ego_junction_dist = 0
        while not starting_wp.is_junction:
            starting_wps = starting_wp.next(1.0)
            if len(starting_wps) == 0:
                raise ValueError("Failed to find junction as a waypoint with no next was detected")
            starting_wp = starting_wps[0]
            ego_junction_dist += 1
        junction = starting_wp.get_junction()

        # Get the opposite entry lane wp
        entry_wps, _ = get_junction_topology(junction)
        source_entry_wps = filter_junction_wp_direction(starting_wp, entry_wps, self._direction)
        if not source_entry_wps:
            raise ValueError("Couldn't find a lane for the given direction")

        # Get the source transform
        spawn_wp = source_entry_wps[0]
        source_junction_dist = 0
        while source_junction_dist < self._source_dist:
            spawn_wps = spawn_wp.previous(1.0)
            if len(spawn_wps) == 0:
                raise ValueError("Failed to find a source location as a waypoint with no previous was detected")
            if spawn_wps[0].is_junction:
                break
            spawn_wp = spawn_wps[0]
            source_junction_dist += 1
        self._spawn_wp = spawn_wp

        source_transform = spawn_wp.transform
        self._spawn_location = carla.Transform(
            source_transform.location + carla.Location(z=0.1),
            source_transform.rotation
        )

        # Spawn the actor and move it below ground
        opposite_bp_wildcard = self._rng.choice(self._opposite_bp_wildcards)
        opposite_actor = CarlaDataProvider.request_new_actor(opposite_bp_wildcard, self._spawn_location)
        if not opposite_actor:
            raise Exception("Couldn't spawn the actor")
        opposite_actor.set_light_state(carla.VehicleLightState(
            carla.VehicleLightState.Special1 | carla.VehicleLightState.Special2))
        self.other_actors.append(opposite_actor)

        opposite_transform = carla.Transform(
            source_transform.location - carla.Location(z=500),
            source_transform.rotation
        )
        opposite_actor.set_transform(opposite_transform)
        opposite_actor.set_simulate_physics(enabled=False)

        # Get the sink location
        sink_exit_wp = generate_target_waypoint(self._map.get_waypoint(source_transform.location), 0)
        sink_wps = sink_exit_wp.next(self._sink_dist)
        if len(sink_wps) == 0:
            raise ValueError("Failed to find a sink location as a waypoint with no next was detected")
        self._sink_wp = sink_wps[0]

        # get the collision location
        self._collision_location = get_geometric_linear_intersection(
            starting_wp.transform.location, source_entry_wps[0].transform.location, True)
        if not self._collision_location:
            raise ValueError("Couldn't find an intersection point")

        # Get the z component
        collision_wp = self._map.get_waypoint(self._collision_location)
        self._collision_location.z = collision_wp.transform.location.z

    def _create_behavior(self):
        """
        Hero vehicle is entering a junction in an urban area, at a signalized intersection,
        while another actor runs a red lift, forcing the ego to break.
        """
        sequence = py_trees.composites.Sequence(name="OppositeVehicleTakingPriority")

        # Wait until ego is close to the adversary
        trigger_adversary = py_trees.composites.Parallel(
            policy=py_trees.common.ParallelPolicy.SUCCESS_ON_ONE, name="TriggerAdversaryStart")
        trigger_adversary.add_child(InTimeToArrivalToLocation(
            self.ego_vehicles[0], self._sync_time, self._collision_location))
        trigger_adversary.add_child(InTriggerDistanceToLocation(
            self.ego_vehicles[0], self._collision_location, self._min_trigger_dist))

        sequence.add_child(trigger_adversary)
        sequence.add_child(ConstantVelocityAgentBehavior(
            self.other_actors[0], target_location=self._sink_wp.transform.location,
            target_speed=self._adversary_speed, opt_dict={'ignore_vehicles': True, 'ignore_traffic_lights': True}, name="AdversaryCrossing"))

        main_behavior = py_trees.composites.Parallel(policy=py_trees.common.ParallelPolicy.SUCCESS_ON_ONE)
        main_behavior.add_child(sequence)

        root = py_trees.composites.Sequence()
        if self.route_mode:
            root.add_child(ClearJunction())
            root.add_child(RemoveJunctionEntry(self._spawn_wp, True))

        root.add_child(ActorTransformSetter(self.other_actors[0], self._spawn_location))
        root.add_child(main_behavior)
        root.add_child(ActorDestroy(self.other_actors[0]))
        root.add_child(WaitEndIntersection(self.ego_vehicles[0]))

        return root

    def _create_test_criteria(self):
        """
        A list of all test criteria will be created that is later used
        in parallel behavior tree.
        """
        if self.route_mode:
            return []
        return [CollisionTest(self.ego_vehicles[0])]

    def __del__(self):
        """
        Remove all actors and traffic lights upon deletion
        """
        self.remove_all_actors()<|MERGE_RESOLUTION|>--- conflicted
+++ resolved
@@ -69,26 +69,12 @@
         self._speed_duration_ratio = 2.0
         self._speed_distance_ratio = 1.5
 
-<<<<<<< HEAD
         super().__init__("OppositeVehicleRunningRedLight",
                          ego_vehicles,
                          config,
                          world,
                          debug_mode,
                          criteria_enable=criteria_enable)
-=======
-        self._lights = carla.VehicleLightState.Special1 | carla.VehicleLightState.Special2
-
-        # Get the CDP seed or at routes, all copies of the scenario will have the same configuration
-        self._rng = CarlaDataProvider.get_random_seed()
-
-        super(OppositeVehicleRunningRedLight, self).__init__("OppositeVehicleRunningRedLight",
-                                                             ego_vehicles,
-                                                             config,
-                                                             world,
-                                                             debug_mode,
-                                                             criteria_enable=criteria_enable)
->>>>>>> 26f6f7c0
 
     def _initialize_actors(self, config):
         """
