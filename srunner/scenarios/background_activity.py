--- conflicted
+++ resolved
@@ -218,11 +218,7 @@
         self._tm = CarlaDataProvider.get_client().get_trafficmanager(
             CarlaDataProvider.get_traffic_manager_port())
         self._tm.global_percentage_speed_difference(0.0)
-<<<<<<< HEAD
-        self._night_mode = night_mode
         self._rng = CarlaDataProvider.get_random_seed()
-=======
->>>>>>> 26f6f7c0
 
         # Global variables
         self._ego_actor = ego_actor
@@ -1846,10 +1842,7 @@
         """
         self._tm.auto_lane_change(actor, False)
         self._tm.update_vehicle_lights(actor, True)
-<<<<<<< HEAD
         self._tm.distance_to_leading_vehicle(actor, leading_dist)
-=======
->>>>>>> 26f6f7c0
         self._actors_speed_perc[actor] = 100
         self._all_actors.append(actor)
 
@@ -1892,15 +1885,7 @@
         if not actor:
             return actor
 
-<<<<<<< HEAD
         self._initialise_actor(actor, leading_dist)
-        if self._night_mode:
-            actor.set_light_state(carla.VehicleLightState(
-                carla.VehicleLightState.Position | carla.VehicleLightState.LowBeam))
-=======
-        self._initialize_actor(actor)
->>>>>>> 26f6f7c0
-
         return actor
 
     def _is_location_behind_ego(self, location):
